--- conflicted
+++ resolved
@@ -57,6 +57,11 @@
 MODE_TOGGLE_KEY = _cfg('mode.toggle_key', 'caps_lock')
 MODE_SYNC_WITH_CAPSLOCK_LED = _cfg('mode.sync_with_capslock_led', True, bool)
 MODE_START_IN_CHARACTER_MODE = _cfg('mode.start_in_character_mode', False, bool)
+
+# Mode settings
+MODE_TOGGLE_KEY = _cfg('mode.toggle_key', 'caps_lock')
+MODE_SYNC_WITH_CAPSLOCK_LED = _cfg('mode.sync_with_capslock_led', True, bool)
+MODE_START_IN_CHARACTER_MODE = _cfg('mode.start_in_character_mode', False, bool)
 # ===== End user-configurable settings =====
 
 # Use the library in this package
@@ -73,7 +78,6 @@
 try:
 	import ctypes
 	import ctypes.wintypes
-<<<<<<< HEAD
 	_capslock_available = True
 except ImportError:
 	_capslock_available = False
@@ -87,20 +91,6 @@
 		return bool(ctypes.windll.user32.GetKeyState(0x14) & 1)
 	except Exception:
 		return False
-=======
-	def get_capslock_state():
-		"""Get CapsLock LED state on Windows"""
-		try:
-			# VK_CAPITAL = 0x14 (CapsLock)
-			return bool(ctypes.windll.user32.GetKeyState(0x14) & 1)
-		except Exception:
-			return False
-	_capslock_available = True
-except ImportError:
-	def get_capslock_state():
-		return False
-	_capslock_available = False
->>>>>>> b10a4f7e
 
 
 def clamp(v: float, lo: float, hi: float) -> float:
